--- conflicted
+++ resolved
@@ -26,14 +26,8 @@
 from descartes import PolygonPatch
 
 from osmnx import settings
-<<<<<<< HEAD
-# from osmnx import save_and_show
-from osmnx.utils import log
-# from osmnx.utils import make_str
-=======
 from osmnx.plot import _save_and_show as save_and_show
 from osmnx.utils import log
->>>>>>> 02f10fe6
 
 import matplotlib.pyplot as plt
 import matplotlib.cm as cm
